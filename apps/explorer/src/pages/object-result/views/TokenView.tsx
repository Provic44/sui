// Copyright (c) Mysten Labs, Inc.
// SPDX-License-Identifier: Apache-2.0

import { ArrowRight12 } from '@mysten/icons';
import {
    normalizeSuiAddress,
    type SuiObjectResponse,
    getObjectDisplay,
    getObjectOwner,
    getObjectId,
    getObjectVersion,
    getObjectPreviousTransactionDigest,
} from '@mysten/sui.js';
import { useState, useEffect, useCallback } from 'react';

import DisplayBox from '../../../components/displaybox/DisplayBox';
import { parseImageURL, extractName } from '../../../utils/objectUtils';
import { trimStdLibPrefix, genFileTypeMsg } from '../../../utils/stringUtils';
import { LinkOrTextDescriptionItem } from '../LinkOrTextDescriptionItem';

<<<<<<< HEAD
import TransactionBlocksForAddress from '~/components/TransactionBlocksForAddress/TransactionBlocksForAddress';
=======
import { DynamicFieldsCard } from '~/components/owned-objects/views/DynamicFieldsCard';
import { ObjectFieldsCard } from '~/components/owned-objects/views/ObjectFieldsCard';
import { TransactionsForAddress } from '~/components/transactions/TransactionsForAddress';
>>>>>>> 4a12ec89
import { DescriptionList, DescriptionItem } from '~/ui/DescriptionList';
import { Heading } from '~/ui/Heading';
import { AddressLink, ObjectLink, TransactionLink } from '~/ui/InternalLink';
import { Link } from '~/ui/Link';
import { Tab, TabGroup, TabList, TabPanel, TabPanels } from '~/ui/Tabs';
import { Text } from '~/ui/Text';
import { parseObjectType } from '~/utils/objectUtils';

export function TokenView({ data }: { data: SuiObjectResponse }) {
    const display = getObjectDisplay(data)?.data;
    const imgUrl = parseImageURL(display);
    const objOwner = getObjectOwner(data);
    const name = extractName(display);
    const objectId = getObjectId(data);
    const objectType = parseObjectType(data);
    const [fileType, setFileType] = useState<undefined | string>(undefined);

    useEffect(() => {
        const controller = new AbortController();
        genFileTypeMsg(imgUrl, controller.signal)
            .then((result) => setFileType(result))
            .catch((err) => console.log(err));

        return () => {
            controller.abort();
        };
    }, [imgUrl]);

    const [isImageFullScreen, setImageFullScreen] = useState<boolean>(false);

    const handlePreviewClick = useCallback(() => {
        setImageFullScreen(true);
    }, []);

    const genhref = (objType: string) => {
        const metadataarr = objType.split('::');
        const address = normalizeSuiAddress(metadataarr[0]);
        return `/object/${address}?module=${metadataarr[1]}`;
    };

    return (
        <div className="flex flex-col flex-nowrap gap-14">
            <TabGroup size="lg">
                <TabList>
                    <Tab>Details</Tab>
                </TabList>
                <TabPanels>
                    <TabPanel noGap>
                        <div className="flex flex-col md:flex-row md:divide-x md:divide-gray-45">
                            <div className="flex-1 divide-y divide-gray-45 pb-6 md:basis-2/3 md:pb-0">
                                <div className="pb-7 pr-10 pt-4">
                                    <DescriptionList>
                                        {objOwner ? (
                                            <DescriptionItem
                                                title="Owner"
                                                data-testid="owner"
                                            >
                                                {objOwner === 'Immutable' ? (
                                                    'Immutable'
                                                ) : 'Shared' in objOwner ? (
                                                    'Shared'
                                                ) : 'ObjectOwner' in
                                                  objOwner ? (
                                                    <ObjectLink
                                                        objectId={
                                                            objOwner.ObjectOwner
                                                        }
                                                    />
                                                ) : (
                                                    <AddressLink
                                                        address={
                                                            objOwner.AddressOwner
                                                        }
                                                    />
                                                )}
                                            </DescriptionItem>
                                        ) : null}
                                        <DescriptionItem title="Object ID">
                                            <ObjectLink
                                                objectId={getObjectId(data)}
                                                noTruncate
                                            />
                                        </DescriptionItem>
                                        <DescriptionItem title="Type">
                                            {/* TODO: Support module links on `ObjectLink` */}
                                            <Link
                                                to={genhref(objectType)}
                                                variant="mono"
                                            >
                                                {trimStdLibPrefix(objectType)}
                                            </Link>
                                        </DescriptionItem>
                                        <DescriptionItem title="Version">
                                            <Text
                                                variant="body/medium"
                                                color="steel-darker"
                                            >
                                                {getObjectVersion(data)}
                                            </Text>
                                        </DescriptionItem>
                                        <DescriptionItem title="Last Transaction Block Digest">
                                            <TransactionLink
                                                digest={
                                                    getObjectPreviousTransactionDigest(
                                                        data
                                                    )!
                                                }
                                                noTruncate
                                            />
                                        </DescriptionItem>
                                    </DescriptionList>
                                </div>
                                {display ? (
                                    <div className="pr-10 pt-2 md:pt-2.5">
                                        <DescriptionList>
                                            <LinkOrTextDescriptionItem
                                                title="Name"
                                                value={name}
                                            />
                                            <LinkOrTextDescriptionItem
                                                title="Description"
                                                value={display.description}
                                            />
                                            <LinkOrTextDescriptionItem
                                                title="Creator"
                                                value={display.creator}
                                                parseUrl
                                            />
                                            <LinkOrTextDescriptionItem
                                                title="Link"
                                                value={display.link}
                                                parseUrl
                                            />
                                            <LinkOrTextDescriptionItem
                                                title="Website"
                                                value={display.project_url}
                                                parseUrl
                                            />
                                        </DescriptionList>
                                    </div>
                                ) : null}
                            </div>
                            {imgUrl !== '' && (
                                <div className="border-0 border-t border-solid border-gray-45 pt-6 md:basis-1/3 md:border-t-0 md:pl-10">
                                    <div className="flex flex-row flex-nowrap gap-5">
                                        <div className="flex w-40 justify-center md:w-50">
                                            <DisplayBox
                                                display={imgUrl}
                                                caption={
                                                    name ||
                                                    trimStdLibPrefix(objectType)
                                                }
                                                fileInfo={fileType}
                                                modalImage={[
                                                    isImageFullScreen,
                                                    setImageFullScreen,
                                                ]}
                                            />
                                        </div>
                                        <div className="flex flex-col justify-center gap-2.5">
                                            {name && (
                                                <Heading
                                                    variant="heading4/semibold"
                                                    color="gray-90"
                                                >
                                                    {name}
                                                </Heading>
                                            )}
                                            {fileType && (
                                                <Text
                                                    variant="bodySmall/medium"
                                                    color="steel-darker"
                                                >
                                                    {fileType}
                                                </Text>
                                            )}
                                            <div>
                                                <Link
                                                    size="captionSmall"
                                                    uppercase
                                                    onClick={handlePreviewClick}
                                                    after={
                                                        <ArrowRight12 className="-rotate-45" />
                                                    }
                                                >
                                                    Preview
                                                </Link>
                                            </div>
                                        </div>
                                    </div>
                                </div>
                            )}
                        </div>
                    </TabPanel>
                </TabPanels>
            </TabGroup>
<<<<<<< HEAD
            {properties.length > 0 && (
                <div>
                    <h2 className={styles.header}>Properties</h2>
                    <table className={styles.properties}>
                        <tbody>
                            {properties.map(([key, value], index) => (
                                <tr key={index}>
                                    <td>{key}</td>
                                    <td>
                                        {/* TODO: Use normalized module to determine this display. */}
                                        {typeof value === 'string' &&
                                        (value.startsWith('http://') ||
                                            value.startsWith('https://')) ? (
                                            <Link
                                                href={value}
                                                target="_blank"
                                                rel="noopener noreferrer"
                                            >
                                                {value}
                                            </Link>
                                        ) : (
                                            value
                                        )}
                                    </td>
                                </tr>
                            ))}
                        </tbody>
                    </table>
                </div>
            )}
            {structProperties.length > 0 && (
                <ModulesWrapper
                    data={{
                        title: '',
                        content: structPropertiesDisplay,
                    }}
                />
            )}
            <div>
                <h2 className={styles.header}>Dynamic Fields</h2>
                <div className={styles.ownedobjects}>
                    <OwnedObjects id={data.id} byAddress={false} />
                </div>
            </div>
            <TransactionBlocksForAddress address={data.id} isObject />
=======
            <ObjectFieldsCard id={objectId} />
            <DynamicFieldsCard id={objectId} />
            <TransactionsForAddress address={objectId} type="object" />
>>>>>>> 4a12ec89
        </div>
    );
}<|MERGE_RESOLUTION|>--- conflicted
+++ resolved
@@ -18,13 +18,9 @@
 import { trimStdLibPrefix, genFileTypeMsg } from '../../../utils/stringUtils';
 import { LinkOrTextDescriptionItem } from '../LinkOrTextDescriptionItem';
 
-<<<<<<< HEAD
 import TransactionBlocksForAddress from '~/components/TransactionBlocksForAddress/TransactionBlocksForAddress';
-=======
 import { DynamicFieldsCard } from '~/components/owned-objects/views/DynamicFieldsCard';
 import { ObjectFieldsCard } from '~/components/owned-objects/views/ObjectFieldsCard';
-import { TransactionsForAddress } from '~/components/transactions/TransactionsForAddress';
->>>>>>> 4a12ec89
 import { DescriptionList, DescriptionItem } from '~/ui/DescriptionList';
 import { Heading } from '~/ui/Heading';
 import { AddressLink, ObjectLink, TransactionLink } from '~/ui/InternalLink';
@@ -221,7 +217,6 @@
                     </TabPanel>
                 </TabPanels>
             </TabGroup>
-<<<<<<< HEAD
             {properties.length > 0 && (
                 <div>
                     <h2 className={styles.header}>Properties</h2>
@@ -267,11 +262,7 @@
                 </div>
             </div>
             <TransactionBlocksForAddress address={data.id} isObject />
-=======
-            <ObjectFieldsCard id={objectId} />
-            <DynamicFieldsCard id={objectId} />
             <TransactionsForAddress address={objectId} type="object" />
->>>>>>> 4a12ec89
         </div>
     );
 }